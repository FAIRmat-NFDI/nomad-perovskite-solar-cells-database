--- conflicted
+++ resolved
@@ -115,11 +115,7 @@
     "PLR0912", # Too many branches
     "PLR0915", # Too many statements
     "UP008",  # Use `super()` instead of `super(__class__, self)`
-<<<<<<< HEAD
-    "PLC0415", # `import` should be at the top-level of a file
-=======
     "PLC0415", # allow import not at the top of the file
->>>>>>> c7616fba
 ]
 
 fixable = ["ALL"]
