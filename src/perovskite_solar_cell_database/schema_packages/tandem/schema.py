--- conflicted
+++ resolved
@@ -1,352 +1,343 @@
-from typing import (
-    TYPE_CHECKING,
-)
-
-if TYPE_CHECKING:
-    from nomad.datamodel.datamodel import EntryArchive
-    from structlog.stdlib import BoundLogger
-
-from itertools import cycle
-
-from nomad.datamodel.data import Schema, UseCaseElnCategory
-from nomad.datamodel.metainfo.plot import PlotlyFigure, PlotSection
-from nomad.metainfo import JSON, Quantity, SchemaPackage, Section, SubSection
-
-from perovskite_solar_cell_database.utils import create_cell_stack_figure
-
-from .device_stack import DeviceStack, Layer
-from .encapsulation_data import EncapsulationData
-from .general import General
-from .key_performance_metrics import KeyPerformanceMetrics
-from .measurements import PerformedMeasurements
-from .module_data import ModuleData
-from .reference import Reference
-
-m_package = SchemaPackage()
-
-
-class PerovskiteTandemSolarCell(Schema, PlotSection):
-    """
-    This is schema for representing Perovskite Tandem Solar Cells.
-    The descriptions in the quantities represent the instructions given to the user
-    who manually curated the data.
-    """
-
-    m_def = Section(
-        label='Perovskite Tandem Solar Cell',
-        a_eln=dict(lane_width='400px'),
-        categories=[UseCaseElnCategory],
-    )
-
-    # General information
-    general = SubSection(
-        section_def=General, description='General information about the device.'
-    )
-
-    # Reference
-    reference = SubSection(
-        section_def=Reference, description='The reference for the data in the entry.'
-    )
-
-    # Key performance metrics
-    key_performance_metrics = SubSection(
-        section_def=KeyPerformanceMetrics, description='Key performance metrics.'
-    )
-
-    # The Device stack
-    device_stack = SubSection(
-        section_def=Layer,
-        description='The stack of layers in the device starting from the bottom.',
-        repeats=True,
-    )
-
-    # Measurements
-    measurements = SubSection(
-        section_def=PerformedMeasurements,
-        description='The measurements performed on the device.',
-    )
-
-    # Module data
-    module_data = SubSection(
-        section_def=ModuleData,
-        description='Module specific data',
-    )
-
-    # Encapsulation data
-    encapsulation_data = SubSection(
-        section_def=EncapsulationData,
-        description='Encapsulation specific data',
-    )
-
-    def normalize(self, archive: 'EntryArchive', logger: 'BoundLogger'):
-        """
-        Populate the key performance metrics section
-        """
-        super().normalize(archive, logger)
-
-        ######## The device stack
-<<<<<<< HEAD
-        if self.device_stack and self.device_stack.layers:
-=======
-        if hasattr(self, 'device_stack'):
->>>>>>> ed745149
-            # Number of layers
-            if self.general is None:
-                self.general = General()
-            self.general.number_of_layers = len(self.device_stack)
-
-            # The stack sequence
-            stack_sequence = []
-            for layer in self.device_stack:
-                # Check if the layer has a name
-                name = layer.name
-                if name is not None:
-                    stack_sequence.append(name)
-                else:
-                    stack_sequence.append('-')
-
-            if stack_sequence:
-                self.general.stack_sequence = ' | '.join(stack_sequence)
-
-            # Layer index
-            for i, layer in enumerate(self.device_stack):
-                self.device_stack[i].layer_index = i + 1
-
-        ####### Key performance metrics
-        # Identify the PCE from all IV measurements.
-        pce = []
-        pce_index = []
-
-        # Check if there are JV measurements
-        if self.measurements and self.measurements.jv:
-            # Go through all JV measurements
-            for i, measurement in enumerate(self.measurements.jv):
-                # Check that the JV measuremtn is done under standard light conditions
-                if (
-                    measurement.device_subset == 0
-                    and measurement.light_regime == 'standard_light'
-                ):
-                    # Extract the PCE if it excist
-                    results = measurement.results
-                    pce_value = results.power_conversion_efficiency
-                    if pce_value is not None:
-                        pce.append(pce_value)
-                        pce_index.append(i)
-
-        # Identify the JV measurement with the highest PCE
-        if pce:
-            i_best_pce = pce_index[pce.index(max(pce))]
-
-            if self.key_performance_metrics is None:
-                self.key_performance_metrics = KeyPerformanceMetrics()
-
-            # Add the identified best PCE measurement to the key performance metrics
-            self.key_performance_metrics.power_conversion_efficiency = (
-                self.measurements.jv[i_best_pce].results.power_conversion_efficiency
-            )
-
-            # Add additional values from that JV scan if they excisit
-            if self.measurements.jv[i_best_pce].results.short_circuit_current_density:
-                self.key_performance_metrics.short_circuit_current_density = (
-                    self.measurements.jv[
-                        i_best_pce
-                    ].results.short_circuit_current_density
-                )
-
-            if self.measurements.jv[i_best_pce].results.open_circuit_voltage:
-                self.key_performance_metrics.open_circuit_voltage = (
-                    self.measurements.jv[i_best_pce].results.open_circuit_voltage
-                )
-
-            if self.measurements.jv[i_best_pce].results.fill_factor:
-                self.key_performance_metrics.fill_factor = self.measurements.jv[
-                    i_best_pce
-                ].results.fill_factor
-
-            if self.measurements.jv[i_best_pce].results.maximum_power_point_voltage:
-                self.key_performance_metrics.maximum_power_point_voltage = (
-                    self.measurements.jv[i_best_pce].results.maximum_power_point_voltage
-                )
-
-            if self.measurements.jv[
-                i_best_pce
-            ].results.maximum_power_point_current_density:
-                self.key_performance_metrics.maximum_power_point_current_density = (
-                    self.measurements.jv[
-                        i_best_pce
-                    ].results.maximum_power_point_current_density
-                )
-
-        # Identify the PCE from all stabilised performance measurements
-        pce = []
-        pce_index = []
-
-        # Check if there are stabilised performance measurements
-        if self.measurements and self.measurements.stabilized_performance:
-            # Go through all stabilised  measurements
-            for i, measurement in enumerate(self.measurements.stabilized_performance):
-                # Check that the measurement is done under standard light conditions
-                if (
-                    measurement.device_subset == 0
-                    and measurement.light_regime == 'standard_light'
-                ):
-                    # Extract the PCE if it excist
-                    pce_value = measurement.results.power_conversion_efficiency
-                    if pce_value is not None:
-                        pce.append(pce_value)
-                        pce_index.append(i)
-
-        if pce:
-            i_best_pce = pce_index[pce.index(max(pce))]
-
-            if self.key_performance_metrics is None:
-                self.key_performance_metrics = KeyPerformanceMetrics()
-
-            self.key_performance_metrics.power_conversion_efficiency_stabilized = (
-                self.measurements.stabilized_performance[
-                    i_best_pce
-                ].results.power_conversion_efficiency
-            )
-
-        # Stability data
-        # Check if stability measurements exist
-        if self.measurements and self.measurements.stability:
-            # Go through all JV measurements
-            for i, measurement in enumerate(self.measurements.stability):
-                pce_1000h = measurement.results.power_conversion_efficiency_1000h
-                pce_start = measurement.results.power_conversion_efficiency_start
-                T80 = measurement.results.T80
-
-                if pce_1000h is not None or T80 is not None:
-                    # Make sure key_performance_metrics exists
-                    if self.key_performance_metrics is None:
-                        self.key_performance_metrics = KeyPerformanceMetrics()
-
-                # ISOS-L1 conditions
-                if getattr(measurement, 'stability_protocol', None) == 'ISOS-L-1':
-                    current_best = getattr(
-                        self.key_performance_metrics, 'pce_1000h_isos_l1', None
-                    )
-                    if current_best is None or pce_1000h > current_best:
-                        self.key_performance_metrics.pce_1000h_isos_l1_end = pce_1000h
-
-                        if pce_start is not None:
-                            self.key_performance_metrics.pce_1000h_isos_l1_start = (
-                                pce_start
-                            )
-
-                    current_best = self.key_performance_metrics.T80_isos_l1
-                    if current_best is None or T80 > current_best:
-                        self.key_performance_metrics.T80_isos_l1 = T80
-
-                # ISOS-L3 conditions
-                if getattr(measurement, 'stability_protocol', None) == 'ISOS-L-3':
-                    current_best = getattr(
-                        self.key_performance_metrics, 'pce_1000h_isos_l3', None
-                    )
-                    if current_best is None or pce_1000h > current_best:
-                        self.key_performance_metrics.pce_1000h_isos_l3_end = pce_1000h
-
-                        if pce_start is not None:
-                            self.key_performance_metrics.pce_1000h_isos_l3_start = (
-                                pce_start
-                            )
-
-                    current_best = getattr(
-                        self.key_performance_metrics, 'T80_isos_l3', None
-                    )
-                    if current_best is None or T80 > current_best:
-                        self.key_performance_metrics.T80_isos_l3 = T80
-
-        ####### Figure of the device stack
-        #  Plot the layer stack of the device and add it to the figures.
-
-        # A few different shades of gray for intermediate layers
-        gray_shades = ['#D3D3D3', '#BEBEBE', '#A9A9A9', '#909090']
-        gray_cycle = cycle(gray_shades)
-
-        # Initialize thicknesses and colors
-        thicknesses = []
-        colors = []
-        layer_names = []
-        opacities = []
-
-        # construct the layer stack
-<<<<<<< HEAD
-        if self.device_stack and self.device_stack.layers:
-            for layer in self.device_stack.layers:
-=======
-        if getattr(self, 'device_stack', None):
-            for layer in self.device_stack:
->>>>>>> ed745149
-                # Check if the layer has a name
-                name = getattr(layer, 'name', '-')
-                layer_names.append(name)
-
-                functionality = getattr(layer, 'functionality', None)
-                if functionality == 'substrate':
-                    thicknesses.append(1.0)
-                    colors.append('lightblue')
-                    opacities.append(1)
-                elif functionality == 'photoabsorber':
-                    thicknesses.append(0.8)
-                    opacities.append(1)
-                    colors.append('firebrick')
-                    if name == 'Perovskite':
-                        colors.append('red')
-                    elif name == 'CIGS':
-                        colors.append('orange')
-                    elif name == 'Silicon':
-                        colors.append('orangered')
-                    else:
-                        colors.append('firebrick')
-                elif functionality == 'air_gap':
-                    thicknesses.append(0.5)
-                    colors.append('white')
-                    opacities.append(0.05)
-                elif functionality == 'optical_spacer':
-                    thicknesses.append(0.5)
-                    colors.append('white')
-                    opacities.append(0.05)
-                else:
-                    thicknesses.append(0.1)
-                    colors.append(next(gray_cycle))
-                    opacities.append(1)
-
-        # Check if the key performance metrics section has values
-        values = {
-            'efficiency': getattr(
-                self.key_performance_metrics, 'power_conversion_efficiency', None
-            ),
-            'voc': getattr(self.key_performance_metrics, 'open_circuit_voltage', None),
-            'jsc': getattr(
-                self.key_performance_metrics, 'short_circuit_current_density', None
-            ),
-            'ff': getattr(self.key_performance_metrics, 'fill_factor', None),
-        }
-
-        fig = create_cell_stack_figure(
-            layers=layer_names,
-            thicknesses=thicknesses,
-            colors=colors,
-            opacities=opacities,
-            **values,
-            x_min=0,
-            x_max=10,
-            y_min=0,
-            y_max=10,
-        )
-
-        self.figures = [PlotlyFigure(figure=fig.to_plotly_json())]
-
-
-class RawFileTandemJson(Schema):
-    """
-    Section for a tandem json data file.
-    """
-
-    tandem = Quantity(type=PerovskiteTandemSolarCell)
-    data = Quantity(type=JSON)
-
-
-m_package.__init_metainfo__()
+from typing import (
+    TYPE_CHECKING,
+)
+
+if TYPE_CHECKING:
+    from nomad.datamodel.datamodel import EntryArchive
+    from structlog.stdlib import BoundLogger
+
+from itertools import cycle
+
+from nomad.datamodel.data import Schema, UseCaseElnCategory
+from nomad.datamodel.metainfo.plot import PlotlyFigure, PlotSection
+from nomad.metainfo import JSON, Quantity, SchemaPackage, Section, SubSection
+
+from perovskite_solar_cell_database.utils import create_cell_stack_figure
+
+from .device_stack import DeviceStack, Layer
+from .encapsulation_data import EncapsulationData
+from .general import General
+from .key_performance_metrics import KeyPerformanceMetrics
+from .measurements import PerformedMeasurements
+from .module_data import ModuleData
+from .reference import Reference
+
+m_package = SchemaPackage()
+
+
+class PerovskiteTandemSolarCell(Schema, PlotSection):
+    """
+    This is schema for representing Perovskite Tandem Solar Cells.
+    The descriptions in the quantities represent the instructions given to the user
+    who manually curated the data.
+    """
+
+    m_def = Section(
+        label='Perovskite Tandem Solar Cell',
+        a_eln=dict(lane_width='400px'),
+        categories=[UseCaseElnCategory],
+    )
+
+    # General information
+    general = SubSection(
+        section_def=General, description='General information about the device.'
+    )
+
+    # Reference
+    reference = SubSection(
+        section_def=Reference, description='The reference for the data in the entry.'
+    )
+
+    # Key performance metrics
+    key_performance_metrics = SubSection(
+        section_def=KeyPerformanceMetrics, description='Key performance metrics.'
+    )
+
+    # The Device stack
+    device_stack = SubSection(
+        section_def=Layer,
+        description='The stack of layers in the device starting from the bottom.',
+        repeats=True,
+    )
+
+    # Measurements
+    measurements = SubSection(
+        section_def=PerformedMeasurements,
+        description='The measurements performed on the device.',
+    )
+
+    # Module data
+    module_data = SubSection(
+        section_def=ModuleData,
+        description='Module specific data',
+    )
+
+    # Encapsulation data
+    encapsulation_data = SubSection(
+        section_def=EncapsulationData,
+        description='Encapsulation specific data',
+    )
+
+    def normalize(self, archive: 'EntryArchive', logger: 'BoundLogger'):
+        """
+        Populate the key performance metrics section
+        """
+        super().normalize(archive, logger)
+
+        ######## The device stack
+        if self.device_stack:
+            # Number of layers
+            if self.general is None:
+                self.general = General()
+            self.general.number_of_layers = len(self.device_stack)
+
+            # The stack sequence
+            stack_sequence = []
+            for layer in self.device_stack:
+                # Check if the layer has a name
+                name = layer.name
+                if name is not None:
+                    stack_sequence.append(name)
+                else:
+                    stack_sequence.append('-')
+
+            if stack_sequence:
+                self.general.stack_sequence = ' | '.join(stack_sequence)
+
+            # Layer index
+            for i, layer in enumerate(self.device_stack):
+                self.device_stack[i].layer_index = i + 1
+
+        ####### Key performance metrics
+        # Identify the PCE from all IV measurements.
+        pce = []
+        pce_index = []
+
+        # Check if there are JV measurements
+        if self.measurements and self.measurements.jv:
+            # Go through all JV measurements
+            for i, measurement in enumerate(self.measurements.jv):
+                # Check that the JV measuremtn is done under standard light conditions
+                if (
+                    measurement.device_subset == 0
+                    and measurement.light_regime == 'standard_light'
+                ):
+                    # Extract the PCE if it excist
+                    results = measurement.results
+                    pce_value = results.power_conversion_efficiency
+                    if pce_value is not None:
+                        pce.append(pce_value)
+                        pce_index.append(i)
+
+        # Identify the JV measurement with the highest PCE
+        if pce:
+            i_best_pce = pce_index[pce.index(max(pce))]
+
+            if self.key_performance_metrics is None:
+                self.key_performance_metrics = KeyPerformanceMetrics()
+
+            # Add the identified best PCE measurement to the key performance metrics
+            self.key_performance_metrics.power_conversion_efficiency = (
+                self.measurements.jv[i_best_pce].results.power_conversion_efficiency
+            )
+
+            # Add additional values from that JV scan if they excisit
+            if self.measurements.jv[i_best_pce].results.short_circuit_current_density:
+                self.key_performance_metrics.short_circuit_current_density = (
+                    self.measurements.jv[
+                        i_best_pce
+                    ].results.short_circuit_current_density
+                )
+
+            if self.measurements.jv[i_best_pce].results.open_circuit_voltage:
+                self.key_performance_metrics.open_circuit_voltage = (
+                    self.measurements.jv[i_best_pce].results.open_circuit_voltage
+                )
+
+            if self.measurements.jv[i_best_pce].results.fill_factor:
+                self.key_performance_metrics.fill_factor = self.measurements.jv[
+                    i_best_pce
+                ].results.fill_factor
+
+            if self.measurements.jv[i_best_pce].results.maximum_power_point_voltage:
+                self.key_performance_metrics.maximum_power_point_voltage = (
+                    self.measurements.jv[i_best_pce].results.maximum_power_point_voltage
+                )
+
+            if self.measurements.jv[
+                i_best_pce
+            ].results.maximum_power_point_current_density:
+                self.key_performance_metrics.maximum_power_point_current_density = (
+                    self.measurements.jv[
+                        i_best_pce
+                    ].results.maximum_power_point_current_density
+                )
+
+        # Identify the PCE from all stabilised performance measurements
+        pce = []
+        pce_index = []
+
+        # Check if there are stabilised performance measurements
+        if self.measurements and self.measurements.stabilized_performance:
+            # Go through all stabilised  measurements
+            for i, measurement in enumerate(self.measurements.stabilized_performance):
+                # Check that the measurement is done under standard light conditions
+                if (
+                    measurement.device_subset == 0
+                    and measurement.light_regime == 'standard_light'
+                ):
+                    # Extract the PCE if it excist
+                    pce_value = measurement.results.power_conversion_efficiency
+                    if pce_value is not None:
+                        pce.append(pce_value)
+                        pce_index.append(i)
+
+        if pce:
+            i_best_pce = pce_index[pce.index(max(pce))]
+
+            if self.key_performance_metrics is None:
+                self.key_performance_metrics = KeyPerformanceMetrics()
+
+            self.key_performance_metrics.power_conversion_efficiency_stabilized = (
+                self.measurements.stabilized_performance[
+                    i_best_pce
+                ].results.power_conversion_efficiency
+            )
+
+        # Stability data
+        # Check if stability measurements exist
+        if self.measurements and self.measurements.stability:
+            # Go through all JV measurements
+            for i, measurement in enumerate(self.measurements.stability):
+                pce_1000h = measurement.results.power_conversion_efficiency_1000h
+                pce_start = measurement.results.power_conversion_efficiency_start
+                T80 = measurement.results.T80
+
+                if pce_1000h is not None or T80 is not None:
+                    # Make sure key_performance_metrics exists
+                    if self.key_performance_metrics is None:
+                        self.key_performance_metrics = KeyPerformanceMetrics()
+
+                # ISOS-L1 conditions
+                if getattr(measurement, 'stability_protocol', None) == 'ISOS-L-1':
+                    current_best = getattr(
+                        self.key_performance_metrics, 'pce_1000h_isos_l1', None
+                    )
+                    if current_best is None or pce_1000h > current_best:
+                        self.key_performance_metrics.pce_1000h_isos_l1_end = pce_1000h
+
+                        if pce_start is not None:
+                            self.key_performance_metrics.pce_1000h_isos_l1_start = (
+                                pce_start
+                            )
+
+                    current_best = self.key_performance_metrics.T80_isos_l1
+                    if current_best is None or T80 > current_best:
+                        self.key_performance_metrics.T80_isos_l1 = T80
+
+                # ISOS-L3 conditions
+                if getattr(measurement, 'stability_protocol', None) == 'ISOS-L-3':
+                    current_best = getattr(
+                        self.key_performance_metrics, 'pce_1000h_isos_l3', None
+                    )
+                    if current_best is None or pce_1000h > current_best:
+                        self.key_performance_metrics.pce_1000h_isos_l3_end = pce_1000h
+
+                        if pce_start is not None:
+                            self.key_performance_metrics.pce_1000h_isos_l3_start = (
+                                pce_start
+                            )
+
+                    current_best = getattr(
+                        self.key_performance_metrics, 'T80_isos_l3', None
+                    )
+                    if current_best is None or T80 > current_best:
+                        self.key_performance_metrics.T80_isos_l3 = T80
+
+        ####### Figure of the device stack
+        #  Plot the layer stack of the device and add it to the figures.
+
+        # A few different shades of gray for intermediate layers
+        gray_shades = ['#D3D3D3', '#BEBEBE', '#A9A9A9', '#909090']
+        gray_cycle = cycle(gray_shades)
+
+        # Initialize thicknesses and colors
+        thicknesses = []
+        colors = []
+        layer_names = []
+        opacities = []
+
+        # construct the layer stack
+        if self.device_stack:
+            for layer in self.device_stack:
+                # Check if the layer has a name
+                name = getattr(layer, 'name', '-')
+                layer_names.append(name)
+
+                functionality = getattr(layer, 'functionality', None)
+                if functionality == 'substrate':
+                    thicknesses.append(1.0)
+                    colors.append('lightblue')
+                    opacities.append(1)
+                elif functionality == 'photoabsorber':
+                    thicknesses.append(0.8)
+                    opacities.append(1)
+                    colors.append('firebrick')
+                    if name == 'Perovskite':
+                        colors.append('red')
+                    elif name == 'CIGS':
+                        colors.append('orange')
+                    elif name == 'Silicon':
+                        colors.append('orangered')
+                    else:
+                        colors.append('firebrick')
+                elif functionality == 'air_gap':
+                    thicknesses.append(0.5)
+                    colors.append('white')
+                    opacities.append(0.05)
+                elif functionality == 'optical_spacer':
+                    thicknesses.append(0.5)
+                    colors.append('white')
+                    opacities.append(0.05)
+                else:
+                    thicknesses.append(0.1)
+                    colors.append(next(gray_cycle))
+                    opacities.append(1)
+
+        # Check if the key performance metrics section has values
+        values = {
+            'efficiency': getattr(
+                self.key_performance_metrics, 'power_conversion_efficiency', None
+            ),
+            'voc': getattr(self.key_performance_metrics, 'open_circuit_voltage', None),
+            'jsc': getattr(
+                self.key_performance_metrics, 'short_circuit_current_density', None
+            ),
+            'ff': getattr(self.key_performance_metrics, 'fill_factor', None),
+        }
+
+        fig = create_cell_stack_figure(
+            layers=layer_names,
+            thicknesses=thicknesses,
+            colors=colors,
+            opacities=opacities,
+            **values,
+            x_min=0,
+            x_max=10,
+            y_min=0,
+            y_max=10,
+        )
+
+        self.figures = [PlotlyFigure(figure=fig.to_plotly_json())]
+
+
+class RawFileTandemJson(Schema):
+    """
+    Section for a tandem json data file.
+    """
+
+    tandem = Quantity(type=PerovskiteTandemSolarCell)
+    data = Quantity(type=JSON)
+
+
+m_package.__init_metainfo__()